package io.digdag.cli;

import com.beust.jcommander.DynamicParameter;
import com.beust.jcommander.Parameter;
import io.digdag.client.Version;
import io.digdag.client.config.Config;
import io.digdag.client.config.ConfigElement;
import io.digdag.client.config.ConfigFactory;
import io.digdag.core.config.ConfigLoaderManager;
import io.digdag.core.config.PropertyUtils;
import io.digdag.core.config.YamlConfigLoader;
import io.digdag.server.ServerBootstrap;
import io.digdag.server.ServerConfig;

import javax.servlet.ServletException;

import java.io.IOException;
import java.nio.file.Paths;
import java.util.ArrayList;
import java.util.HashMap;
import java.util.List;
import java.util.Map;
import java.util.Properties;

import static io.digdag.cli.Arguments.loadParams;
import static io.digdag.cli.SystemExitException.systemExit;
import static io.digdag.client.DigdagClient.objectMapper;
import static io.digdag.server.ServerConfig.DEFAULT_BIND;
import static io.digdag.server.ServerConfig.DEFAULT_PORT;

public class Server
    extends Command
{
    @Parameter(names = {"-n", "--port"})
    Integer port = null;

    @Parameter(names = {"-b", "--bind"})
    String bind = null;

    @Parameter(names = {"--admin-port"})
    Integer adminPort = null;

    @Parameter(names = {"--admin-bind"})
    String adminBind = null;

    @Parameter(names = {"-m", "--memory"})
    boolean memoryDatabase = false;

    @Parameter(names = {"-o", "--database"})
    String database = null;

    @Parameter(names = {"-O", "--task-log"})
    String taskLogPath = null;

    @Parameter(names = {"-A", "--access-log"})
    String accessLogPath = null;

    @Parameter(names = {"--disable-local-agent"})
    boolean disableLocalAgent = false;

    @Parameter(names = {"--max-task-threads"})
    Integer maxTaskThreads = null;

    @Parameter(names = {"--disable-executor-loop"})
    boolean disableExecutorLoop = false;

    @Parameter(names = {"--disable-scheduler"})
    boolean disableScheduler = false;

    @Parameter(names = {"--enable-swagger"})
    boolean enableSwagger = false;

    @Parameter(names = {"-p", "--param"}, validateWith = ParameterValidator.class)
    List<String> paramsList = new ArrayList<>();
    Map<String, String> params = new HashMap<>();

    @Parameter(names= {"-H", "--header"}, validateWith = ParameterValidator.class)
    List<String> headersList = new ArrayList<>();
    Map<String, String> headers = new HashMap<>();

    @Parameter(names = {"-P", "--params-file"})
    String paramsFile = null;

    @Override
    public void main()
            throws Exception
    {
        JvmUtil.validateJavaRuntime(err);

        if (args.size() != 0) {
            throw usage(null);
        }

        if (database == null && memoryDatabase == false && configPath == null) {
            throw usage("--database, --memory, or --config option is required");
        }
        if (database != null && memoryDatabase == true) {
            throw usage("Setting both --database and --memory is invalid");
        }

        startServer();
    }

    @Override
    public SystemExitException usage(String error)
    {
        err.println("Usage: " + programName + " server [options...]");
        err.println("  Options:");
        err.println("    -n, --port PORT                  port number to listen for web interface and api clients (default: " + DEFAULT_PORT + ")");
        err.println("    -b, --bind ADDRESS               IP address to listen HTTP clients (default: " + DEFAULT_BIND + ")");
        err.println("    --admin-port PORT                port number to bind admin api on (default: no admin port)");
        err.println("    --admin-bind ADDRESS             IP address to bind admin api on (default: same address with --bind)");
        err.println("    -m, --memory                     uses memory database");
        err.println("    -o, --database DIR               store status to this database");
        err.println("    -O, --task-log DIR               store task logs to this path");
        err.println("    -A, --access-log DIR             store access logs files to this path");
        err.println("        --max-task-threads N         limit maximum number of task execution threads");
        err.println("        --disable-executor-loop      disable workflow executor loop");
        err.println("        --disable-scheduler          disable scheduler");
        err.println("        --disable-local-agent        disable local task execution");
        err.println("        --enable-swagger             enable swagger api. Do not use in production because CORS");
        err.println("                                     is also enabled on from any domains with all HTTP methods");
        err.println("    -p, --param KEY=VALUE            overwrites a parameter (use multiple times to set many parameters)");
        err.println("    -H, --header KEY=VALUE           a header to include in api HTTP responses");
        err.println("    -P, --params-file PATH.yml       reads parameters from a YAML file");
        Main.showCommonOptions(env, err);
        return systemExit(error);
    }

    private void startServer()
            throws ServletException, IOException
    {
        // this method doesn't block. it starts some non-daemon threads, setup shutdown handlers, and returns immediately
        Properties props = buildServerProperties();
        ConfigElement ce = PropertyUtils.toConfigElement(props);
        ServerConfig serverConfig = ServerConfig.convertFrom(ce);
<<<<<<< HEAD
        ServerBootstrap.start(buildServerBootstrap(version, serverConfig));
=======
        ServerBootstrap.start(new ServerBootstrap(version, serverConfig, loadSystemPlugins(props)));
>>>>>>> f30dec49
    }

    protected Properties buildServerProperties()
        throws IOException
    {
        // parameters for ServerBootstrap
        Properties props = loadSystemProperties();

        // overwrite by command-line parameters
        if (database != null) {
            props.setProperty("database.type", "h2");
            props.setProperty("database.path", Paths.get(database).toAbsolutePath().toString());
        }
        else if (memoryDatabase) {
            props.setProperty("database.type", "memory");
        }

        if (port != null) {
            props.setProperty("server.port", Integer.toString(port));
        }

        if (bind != null) {
            props.setProperty("server.bind", bind);
        }

        if (adminPort != null) {
            props.setProperty("server.admin.port", Integer.toString(adminPort));
        }

        if (adminBind != null) {
            props.setProperty("server.admin.bind", adminBind);
        }

        if (taskLogPath != null) {
            props.setProperty("log-server.type", "local");
            props.setProperty("log-server.local.path", taskLogPath);
        }

        if (accessLogPath != null) {
            props.setProperty("server.access-log.path", accessLogPath);
        }

        if (disableLocalAgent) {
            props.setProperty("agent.enabled", Boolean.toString(false));
        }

        if (maxTaskThreads != null) {
            props.setProperty("agent.max-task-threads", Integer.toString(maxTaskThreads));
        }

        if (disableExecutorLoop) {
            props.setProperty("server.executor.enabled", Boolean.toString(false));
        }

        if (disableScheduler) {
            props.setProperty("schedule.enabled", Boolean.toString(false));
        }

        if (enableSwagger) {
            props.setProperty("server.enable-swagger", Boolean.toString(true));
        }

        headers = ParameterValidator.toMap(headersList);
        headers.forEach((key, value) -> props.setProperty("server.http.headers." + key, value));

        // Load default parameters
        ConfigFactory cf = new ConfigFactory(objectMapper());
        params = ParameterValidator.toMap(paramsList);
        Config defaultParams = loadParams(
                cf, new ConfigLoaderManager(cf, new YamlConfigLoader()),
                props, paramsFile, params);

        props.setProperty("digdag.defaultParams", defaultParams.toString());

        env.forEach((key, value) -> props.setProperty("server.environment." + key, value));

        return props;
    }

    protected ServerBootstrap buildServerBootstrap(final Version version, final ServerConfig serverConfig)
    {
        return new ServerBootstrap(version, serverConfig);
    }
}<|MERGE_RESOLUTION|>--- conflicted
+++ resolved
@@ -134,11 +134,7 @@
         Properties props = buildServerProperties();
         ConfigElement ce = PropertyUtils.toConfigElement(props);
         ServerConfig serverConfig = ServerConfig.convertFrom(ce);
-<<<<<<< HEAD
-        ServerBootstrap.start(buildServerBootstrap(version, serverConfig));
-=======
         ServerBootstrap.start(new ServerBootstrap(version, serverConfig, loadSystemPlugins(props)));
->>>>>>> f30dec49
     }
 
     protected Properties buildServerProperties()
