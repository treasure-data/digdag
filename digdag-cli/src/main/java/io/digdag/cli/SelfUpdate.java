package io.digdag.cli;

import com.beust.jcommander.Parameter;
import com.google.common.annotations.VisibleForTesting;
import com.google.common.collect.ImmutableList;
import com.google.common.io.ByteStreams;
import com.google.common.io.Resources;
import org.jboss.resteasy.client.jaxrs.ResteasyClientBuilder;

import javax.ws.rs.client.Client;
import javax.ws.rs.client.Invocation;
import javax.ws.rs.core.Response;

import java.io.IOException;
import java.io.InputStream;
import java.io.OutputStream;
import java.lang.management.ManagementFactory;
import java.lang.management.RuntimeMXBean;
import java.net.URISyntaxException;
import java.nio.file.AccessDeniedException;
import java.nio.file.AtomicMoveNotSupportedException;
import java.nio.file.FileSystemException;
import java.nio.file.Files;
import java.nio.file.Path;
import java.nio.file.Paths;
import java.util.List;
import java.util.regex.Matcher;
import java.util.regex.Pattern;

import static io.digdag.cli.SystemExitException.systemExit;
import static java.nio.file.StandardCopyOption.ATOMIC_MOVE;
import static java.nio.file.StandardCopyOption.REPLACE_EXISTING;
import static java.util.Locale.ENGLISH;
import static javax.ws.rs.core.UriBuilder.fromUri;

public class SelfUpdate
    extends Command
{
    private static boolean isSelfRun()
    {
        return "selfrun".equals(System.getProperty("io.digdag.cli.launcher"));
    }

    private static boolean isWindows()
    {
        String osName = System.getProperty("os.name");
        return osName != null && osName.toLowerCase(ENGLISH).contains("windows");
    }

    private static List<String> getJavaOptions()
    {
        List<String> arguments = ManagementFactory.getRuntimeMXBean().getInputArguments();
        ImmutableList.Builder<String> builder = ImmutableList.builder();
        for (String arg : arguments) {
            if (arg.startsWith("-")) {
                builder.add(arg);
            }
            else {
                break;
            }
        }
        return builder.build();
    }

    @Parameter(names = {"-e", "--endpoint"})
    String endpoint = "http://dl.digdag.io";

    @Override
    public void main()
            throws Exception
    {
        switch (args.size()) {
        case 0:
            selfUpdate(null);
            break;
        case 1:
            selfUpdate(args.get(0));
            break;
        default:
            throw usage(null);
        }
    }

    @Override
    public SystemExitException usage(String error)
    {
        err.println("Usage: " + programName + " selfupdate [version]]");
        err.println("  Options:");
        Main.showCommonOptions(env, err);
        err.println("");
        err.println("  Examples:");
        err.println("    $ " + programName + " selfupdate");
<<<<<<< HEAD
        err.println("    $ " + programName + " selfupdate 0.11.0-SNAPSHOT");
=======
        err.println("    $ " + programName + " selfupdate 0.10.0");
>>>>>>> d1b3fde3
        err.println("");
        return systemExit(error);
    }

    private void selfUpdate(String version)
        throws IOException, SystemExitException, URISyntaxException, InterruptedException
    {
        Path dest = Paths.get(Command.class.getProtectionDomain().getCodeSource().getLocation().toURI());

        if (!endpoint.startsWith("http")) {
            throw systemExit("-e option must be an HTTP URL (http://HOST:PORT or https://HOST:PORT)");
        }

        Client client = new ResteasyClientBuilder()
            .build();

        if (version == null) {
            out.println("Checking the latest version...");
            Response res = getWithRedirect(client, client
                    .target(fromUri(endpoint + "/digdag-latest-version"))
                    .request()
                    .buildGet());
            if (res.getStatus() != 200) {
                throw systemExit(String.format(ENGLISH,
                            "Failed to check the latest version. Response code: %d %s\n%s",
                            res.getStatus(), res.getStatusInfo(), res.readEntity(String.class)));
            }
            version = res.readEntity(String.class).trim();
        }

        // TODO abort if already this version

        out.println("Upgrading to " + version + "...");

        Response res = getWithRedirect(client, client
                .target(fromUri(endpoint + "/digdag-" + version))
                .request()
                .buildGet());
        if (res.getStatus() != 200) {
            throw systemExit(String.format(ENGLISH,
                        "Failed to download version %s. Response code: %d %s\n%s",
                        version, res.getStatus(), res.getStatusInfo(), res.readEntity(String.class)));
        }

        boolean backgroundMove = false;
        Path path = Files.createTempFile("digdag-", ".bat");
        try {
            try (InputStream in = res.readEntity(InputStream.class)) {
                try (OutputStream out = Files.newOutputStream(path)) {
                    ByteStreams.copy(in, out);
                }
            }
            path.toFile().setExecutable(true, false);
            path.toFile().setReadable(true, false);

            // try to move the file to make sure that the file is on the same file system
            // with the destination so that enable move more likely works. This is also
            // helpful if /tmp file system is mounted with noexec option on Linux.
            Path near = dest.getParent().resolve(".digdag.selfupdate.bat");
            try {
                Files.move(path, near, REPLACE_EXISTING);
                path = near;
            }
            catch (AccessDeniedException ex) {
                // ignore failure with AccessDeniedException
            }

            out.println("Verifying...");
            verify(path, version);

            try {
                try {
                    Files.move(path, dest, ATOMIC_MOVE);
                }
                catch (AccessDeniedException | AtomicMoveNotSupportedException noAtomic) {
                    Files.move(path, dest, REPLACE_EXISTING);
                }
            }
            catch (AccessDeniedException ex) {
                throw systemExit(String.format(ENGLISH,
                            "%s: permission denied\nhint: don't you need \"sudo\"?",
                            ex.getMessage()));
            }
            catch (FileSystemException ex) {
                if (isWindows()) {
                    // Windows can't change or delete a file if the file is still executing.
                    // To avoid this limitation, here creates a background process that
                    // repeats the move operation until it succeeds. The process deletes
                    // itself at the end (bat script can delete itself even if it's running).
                    backgroundMoveOnWindows(path, dest);
                    backgroundMove = true;
                }
                else {
                    throw ex;
                }
            }
        }
        finally {
            if (!backgroundMove) {
                try {
                    if (Files.exists(path)) {
                        Files.delete(path);
                    }
                }
                catch (IOException ex) {
                    // ignore errors and allow keeping the garbage temp file
                }
            }
        }

        if (backgroundMove) {
            out.println("Upgrading to " + version + " is in progress in background.");
        }
        else {
            out.println("Upgraded to " + version);
        }
    }

    private void verify(Path path, String expectedVersion)
        throws IOException, SystemExitException, InterruptedException
    {
        List<String> cmdline;
        String jarPath = path.toAbsolutePath().toString();
        if (isSelfRun()) {
            cmdline = ImmutableList.of(jarPath, "--version");
        }
        else {
            String javaPath =
                Paths.get(System.getProperty("java.home"))
                .resolve("bin")
                .resolve("java")
                .toString();
            cmdline = ImmutableList.<String>builder()
                .add(javaPath.toString())
                .addAll(getJavaOptions())
                .add("-jar")
                .add(jarPath)
                .add("--version")
                .build();
        }

        ProcessBuilder pb = new ProcessBuilder(cmdline);
        pb.redirectOutput(ProcessBuilder.Redirect.PIPE);
        pb.redirectErrorStream(true);

        Process p = pb.start();
        String output = new String(ByteStreams.toByteArray(p.getInputStream()));

        int ecode = p.waitFor();
        if (ecode != 0) {
            out.println(output);
            throw systemExit("Failed to verify version: command exists with error code " + ecode);
        }

        Matcher m = Pattern.compile("^" + Pattern.quote(expectedVersion) + "$").matcher(output);
        if (!m.find()) {
            out.println(output);
            throw systemExit("Failed to verify version: version mismatch");
        }
    }

    private Response getWithRedirect(Client client, Invocation req)
    {
        while (true) {
            Response res = req.invoke();
            String location =  res.getHeaderString("Location");
            if (res.getStatus() / 100 != 3 || location == null) {
                return res;
            }
            res.readEntity(String.class);
            if (!location.startsWith("http")) {
                location = endpoint + location;
            }
            req = client.target(fromUri(location))
                .request()
                .buildGet();
        }
    }

    private void backgroundMoveOnWindows(Path src, Path dest)
        throws IOException
    {
        // move the file in background using a bat script that also deletes itself at the end
        Path selfCopy = Files.createTempFile("digdag-selfcopy-", ".bat");
        Files.write(selfCopy, Resources.toByteArray(Resources.getResource("digdag/cli/selfcopy.bat")));
        selfCopy.toFile().setExecutable(true, false);

        ProcessBuilder pb = new ProcessBuilder(
                "cmd.exe",
                "/c",
                selfCopy.toAbsolutePath().toString(),
                src.toAbsolutePath().toString(),
                dest.toAbsolutePath().toString(),
                ">NUL",
                "2>NUL");
        pb.start();
    }
}<|MERGE_RESOLUTION|>--- conflicted
+++ resolved
@@ -90,11 +90,7 @@
         err.println("");
         err.println("  Examples:");
         err.println("    $ " + programName + " selfupdate");
-<<<<<<< HEAD
-        err.println("    $ " + programName + " selfupdate 0.11.0-SNAPSHOT");
-=======
         err.println("    $ " + programName + " selfupdate 0.10.0");
->>>>>>> d1b3fde3
         err.println("");
         return systemExit(error);
     }
