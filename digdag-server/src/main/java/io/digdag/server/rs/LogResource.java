--- conflicted
+++ resolved
@@ -68,15 +68,10 @@
     public RestLogFileHandleCollection getFileHandles(
             @ApiParam(value="attempt id", required=true)
             @PathParam("attempt_id") long attemptId,
-<<<<<<< HEAD
+            @ApiParam(value="partial prefix match filter on task name", required=false)
             @QueryParam("task") String taskName,
             @QueryParam("direct_download") Boolean directDownloadAllowed)
             throws ResourceNotFoundException, AccessControlException
-=======
-            @ApiParam(value="partial prefix match filter on task name", required=false)
-            @QueryParam("task") String taskName)
-            throws ResourceNotFoundException
->>>>>>> f30dec49
     {
         // Disable direct download (including direct= field in the response body where
         // some clients including digdag-client package use the link automatically when
