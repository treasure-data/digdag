package io.digdag.server.rs;

import java.util.List;
import java.util.Set;
import java.util.HashSet;
import java.util.stream.Collectors;
import javax.ws.rs.Consumes;
import javax.ws.rs.Produces;
import javax.ws.rs.Path;
import javax.ws.rs.PathParam;
import javax.ws.rs.QueryParam;
import javax.ws.rs.PUT;
import javax.ws.rs.POST;
import javax.ws.rs.GET;
import javax.ws.rs.core.Response;

import com.google.inject.Inject;
import com.google.common.base.Optional;
import com.google.common.collect.ImmutableList;
import io.digdag.client.config.Config;
import io.digdag.core.database.TransactionManager;
import io.digdag.core.session.ArchivedTask;
import io.digdag.core.session.SessionStore;
import io.digdag.core.session.SessionStoreManager;
import io.digdag.core.session.StoredSessionAttemptWithSession;
import io.digdag.core.session.TaskRelation;
import io.digdag.core.session.TaskStateCode;
import io.digdag.core.workflow.*;
import io.digdag.core.repository.*;
import io.digdag.core.schedule.SchedulerManager;
import io.digdag.client.config.ConfigFactory;
import io.digdag.client.api.*;
import io.digdag.metrics.DigdagTimed;
import io.digdag.spi.ac.AccessControlException;
import io.digdag.spi.ac.AccessController;
import io.digdag.spi.ScheduleTime;
import io.digdag.spi.ac.AttemptTarget;
import io.digdag.spi.ac.ProjectTarget;
import io.digdag.spi.ac.SiteTarget;
import io.digdag.spi.ac.WorkflowTarget;
import io.digdag.spi.metrics.DigdagMetrics;
import io.swagger.annotations.Api;
import io.swagger.annotations.ApiOperation;
import io.swagger.annotations.ApiParam;

@Api("Attempt")
@Path("/")
@Produces("application/json")
public class AttemptResource
    extends AuthenticatedResource
{
    // GET  /api/attempts                                    # list attempts from recent to old
    // GET  /api/attempts?include_retried=1                  # list attempts from recent to old
    // GET  /api/attempts?project=<name>                     # list attempts that belong to a particular project
    // GET  /api/attempts?project=<name>&workflow=<name>     # list attempts that belong to a particular workflow
    // GET  /api/attempts/{id}                               # show a session
    // GET  /api/attempts/{id}/tasks                         # list tasks of a session
    // GET  /api/attempts/{id}/retries                       # list retried attempts of this session
    // PUT  /api/attempts                                    # starts a new session
    // POST /api/attempts/{id}/kill                          # kill a session

    private final ProjectStoreManager rm;
    private final SessionStoreManager sm;
    private final SchedulerManager srm;
    private final TransactionManager tm;
    private final AccessController ac;
    private final AttemptBuilder attemptBuilder;
    private final WorkflowExecutor executor;
    private final ConfigFactory cf;
    private static final int DEFAULT_ATTEMPTS_PAGE_SIZE = 100;
    private static int MAX_ATTEMPTS_PAGE_SIZE;
    private final DigdagMetrics metrics;

    @Inject
    public AttemptResource(
            ProjectStoreManager rm,
            SessionStoreManager sm,
            SchedulerManager srm,
            TransactionManager tm,
            AccessController ac,
            AttemptBuilder attemptBuilder,
            WorkflowExecutor executor,
            ConfigFactory cf,
            Config systemConfig,
            DigdagMetrics metrics)
    {
        this.rm = rm;
        this.sm = sm;
        this.srm = srm;
        this.tm = tm;
        this.ac = ac;
        this.attemptBuilder = attemptBuilder;
        this.executor = executor;
        this.cf = cf;
        this.metrics = metrics;
        MAX_ATTEMPTS_PAGE_SIZE = systemConfig.get("api.max_attempts_page_size", Integer.class, DEFAULT_ATTEMPTS_PAGE_SIZE);
    }


    @DigdagTimed(category = "api", appendMethodName = true)
    @GET
    @Path("/api/attempts")
    @ApiOperation("List attempts with filters")
    public RestSessionAttemptCollection getAttempts(
            @ApiParam(value="exact matching filter on project name", required=false)
            @QueryParam("project") String projName,
            @ApiParam(value="exact matching filter on workflow name", required=false)
            @QueryParam("workflow") String wfName,
            @ApiParam(value="list more than 1 attempts per session", required=false)
            @QueryParam("include_retried") boolean includeRetried,
            @ApiParam(value="list attempts whose id is grater than this id for pagination", required=false)
            @QueryParam("last_id") Long lastId,
            @ApiParam(value="number of attempts to return", required=false)
            @QueryParam("page_size") Integer pageSize)
            throws ResourceNotFoundException, AccessControlException
    {
        int validPageSize = QueryParamValidator.validatePageSize(Optional.fromNullable(pageSize), MAX_ATTEMPTS_PAGE_SIZE, DEFAULT_ATTEMPTS_PAGE_SIZE);
        return tm.<RestSessionAttemptCollection, ResourceNotFoundException, AccessControlException>begin(() -> {
            List<StoredSessionAttemptWithSession> attempts;

            ProjectStore rs = rm.getProjectStore(getSiteId());
            SessionStore ss = sm.getSessionStore(getSiteId());

            if (projName != null) {
                final StoredProject proj = rs.getProjectByName(projName); // check NotFound first
                if (wfName != null) {
                    // of workflow

                    final WorkflowTarget wfTarget = WorkflowTarget.of(getSiteId(), wfName, proj.getName());
                    ac.checkListSessionsOfWorkflow(wfTarget, getAuthenticatedUser()); // AccessControl
                    attempts = ss.getAttemptsOfWorkflow(includeRetried, proj.getId(), wfName, validPageSize, Optional.fromNullable(lastId),
                            ac.getListSessionsFilterOfWorkflow(
                                    wfTarget,
                                    getAuthenticatedUser()));
                }
                else {
                    // of project

                    final ProjectTarget projTarget = ProjectTarget.of(getSiteId(), projName, proj.getId());
                    ac.checkListSessionsOfProject(projTarget, getAuthenticatedUser()); // AccessControl
                    attempts = ss.getAttemptsOfProject(includeRetried, proj.getId(), validPageSize, Optional.fromNullable(lastId),
                            ac.getListSessionsFilterOfProject(
                                    projTarget,
                                    getAuthenticatedUser()));
                }
            }
            else {
                // of site

                final SiteTarget siteTarget = SiteTarget.of(getSiteId());
                ac.checkListSessionsOfSite(siteTarget, getAuthenticatedUser()); // AccessControl
                attempts = ss.getAttempts(includeRetried, validPageSize, Optional.fromNullable(lastId),
                        ac.getListSessionsFilterOfSite(
                                siteTarget,
                                getAuthenticatedUser()));
            }

            return RestModels.attemptCollection(rm.getProjectStore(getSiteId()), attempts);
        }, ResourceNotFoundException.class, AccessControlException.class);
    }

    @DigdagTimed(category="api", appendMethodName = true)
    @GET
    @Path("/api/attempts/{id}")
<<<<<<< HEAD
    public RestSessionAttempt getAttempt(@PathParam("id") long id)
            throws ResourceNotFoundException, AccessControlException
=======
    @ApiOperation("Get an attempt")
    public RestSessionAttempt getAttempt(
            @ApiParam(value="attempt id", required=true)
            @PathParam("id") long id)
            throws ResourceNotFoundException
>>>>>>> f30dec49
    {
        return tm.<RestSessionAttempt, ResourceNotFoundException, AccessControlException >begin(() -> {
            final StoredSessionAttemptWithSession attempt = sm.getSessionStore(getSiteId())
                    .getAttemptById(id); // check NotFound first
            final StoredProject proj = rm.getProjectStore(getSiteId())
                    .getProjectById(attempt.getSession().getProjectId()); // to build WorkflowTarget

            ac.checkGetAttempt( // AccessControl
                    WorkflowTarget.of(getSiteId(), proj.getName(), attempt.getSession().getWorkflowName()),
                    getAuthenticatedUser());

            return RestModels.attempt(attempt, proj.getName());
        }, ResourceNotFoundException.class, AccessControlException.class);
    }

    @DigdagTimed(category = "api", appendMethodName = true)
    @GET
    @Path("/api/attempts/{id}/retries")
<<<<<<< HEAD
    public RestSessionAttemptCollection getAttemptRetries(@PathParam("id") long id)
            throws ResourceNotFoundException, AccessControlException
=======
    @ApiOperation("List attempts of a session of a given attempt")
    public RestSessionAttemptCollection getAttemptRetries(
            @ApiParam(value="attempt id", required=true)
            @PathParam("id") long id)
            throws ResourceNotFoundException
>>>>>>> f30dec49
    {
        return tm.<RestSessionAttemptCollection, ResourceNotFoundException, AccessControlException>begin(() -> {
            final StoredSessionAttemptWithSession attempt = sm.getSessionStore(getSiteId())
                    .getAttemptById(id); // check NotFound first
            final StoredProject proj = rm.getProjectStore(getSiteId())
                    .getProjectById(attempt.getSession().getProjectId()); // to build WorkflowTarget

            ac.checkGetAttemptsFromSession( // AccessControl
                    WorkflowTarget.of(getSiteId(), proj.getName(), attempt.getSession().getWorkflowName()),
                    getAuthenticatedUser());

            List<StoredSessionAttemptWithSession> attempts = sm.getSessionStore(getSiteId())
                    .getOtherAttempts(id); // should never throw NotFound

            return RestModels.attemptCollection(rm.getProjectStore(getSiteId()), attempts);
        }, ResourceNotFoundException.class, AccessControlException.class);
    }

    @DigdagTimed(category = "api", appendMethodName = true)
    @GET
    @Path("/api/attempts/{id}/tasks")
<<<<<<< HEAD
    public RestTaskCollection getTasks(@PathParam("id") long id)
            throws ResourceNotFoundException, AccessControlException
=======
    @ApiOperation("List tasks of an attempt")
    public RestTaskCollection getTasks(
            @ApiParam(value="attempt id", required=true)
            @PathParam("id") long id)
>>>>>>> f30dec49
    {
        return tm.<RestTaskCollection, ResourceNotFoundException, AccessControlException>begin(() -> {
            final StoredSessionAttemptWithSession attempt = sm.getSessionStore(getSiteId())
                    .getAttemptById(id); // NotFound
            final StoredProject proj = rm.getProjectStore(getSiteId())
                    .getProjectById(attempt.getSession().getProjectId()); // NotFound

            ac.checkGetTasksFromAttempt( // AccessControl
                    WorkflowTarget.of(getSiteId(), proj.getName(), attempt.getSession().getWorkflowName()),
                    getAuthenticatedUser());

            List<ArchivedTask> tasks = sm.getSessionStore(getSiteId())
                    .getTasksOfAttempt(id);
            return RestModels.taskCollection(tasks);
        }, ResourceNotFoundException.class, AccessControlException.class);
    }

    @DigdagTimed(category = "api", appendMethodName = true)
    @PUT
    @Consumes("application/json")
    @Path("/api/attempts")
    @ApiOperation("Start a workflow execution as a new session or a new attempt of an existing session")
    public Response startAttempt(RestSessionAttemptRequest request)
            throws AttemptLimitExceededException, TaskLimitExceededException, ResourceNotFoundException, AccessControlException
    {
        return tm.<Response, AttemptLimitExceededException, ResourceNotFoundException, TaskLimitExceededException, AccessControlException>begin(() -> {
            ProjectStore rs = rm.getProjectStore(getSiteId());
            final StoredWorkflowDefinitionWithProject def = rs.getWorkflowDefinitionById( // check NotFound first
                    RestModels.parseWorkflowId(request.getWorkflowId()));

            ac.checkRunWorkflow( // AccessControl
                    WorkflowTarget.of(getSiteId(), def.getProject().getName(), def.getName()),
                    getAuthenticatedUser());

            Optional<Long> resumingAttemptId = request.getResume()
                    .transform(r -> RestModels.parseAttemptId(r.getAttemptId()));
            List<Long> resumingTasks = request.getResume()
                    .transform(r -> collectResumingTasks(r))
                    .or(ImmutableList.of());

            // use the HTTP request time as the runTime
            AttemptRequest ar = attemptBuilder.buildFromStoredWorkflow(
                    def,
                    request.getParams(),
                    ScheduleTime.runNow(request.getSessionTime()),
                    request.getRetryAttemptName(),
                    resumingAttemptId,
                    resumingTasks,
                    Optional.absent());

            try {
                StoredSessionAttemptWithSession attempt = executor.submitWorkflow(getSiteId(), ar, def);
                RestSessionAttempt res = RestModels.attempt(attempt, def.getProject().getName());
                return Response.ok(res).build();
            }
            catch (SessionAttemptConflictException ex) {
                StoredSessionAttemptWithSession conflicted = ex.getConflictedSession();
                RestSessionAttempt res = RestModels.attempt(conflicted, def.getProject().getName());
                return Response.status(Response.Status.CONFLICT).entity(res).build();
            }
        }, AttemptLimitExceededException.class, ResourceNotFoundException.class, TaskLimitExceededException.class, AccessControlException.class);
    }

    private List<Long> collectResumingTasks(RestSessionAttemptRequest.Resume resume)
    {
        switch (resume.getMode()) {
            case FAILED:
                return collectResumingTasksForResumeFailedMode(
                        RestModels.parseAttemptId(
                                ((RestSessionAttemptRequest.ResumeFailed) resume).getAttemptId()));
            case FROM:
                return collectResumingTasksForResumeFromMode(
                        RestModels.parseAttemptId(
                                ((RestSessionAttemptRequest.ResumeFrom) resume).getAttemptId()),
                        ((RestSessionAttemptRequest.ResumeFrom) resume).getFromTaskNamePattern());
            default:
                throw new IllegalArgumentException("Unknown resuming mode: " + resume.getMode());
        }
    }

    private List<Long> collectResumingTasksForResumeFailedMode(long attemptId)
    {
        List<ArchivedTask> tasks = sm
                .getSessionStore(getSiteId())
                .getTasksOfAttempt(attemptId);

        List<Long> successTasks = tasks.stream()
                .filter(task -> task.getState() == TaskStateCode.SUCCESS)
                .map(task -> {
                    if (!task.getParentId().isPresent()) {
                        throw new IllegalArgumentException("Resuming successfully completed attempts is not supported");
                    }
                    return task.getId();
                })
                .collect(Collectors.toList());

        return ImmutableList.copyOf(successTasks);
    }

    private List<Long> collectResumingTasksForResumeFromMode(long attemptId, String fromTaskPattern)
    {
        List<ArchivedTask> tasks = sm
                .getSessionStore(getSiteId())
                .getTasksOfAttempt(attemptId);

        ArchivedTask fromTask = matchTaskPattern(fromTaskPattern, tasks);

        List<TaskRelation> relations = tasks.stream()
                .map(t -> TaskRelation.of(t.getId(), t.getParentId(), t.getUpstreams()))
                .collect(Collectors.toList());
        TaskTree taskTree = new TaskTree(relations);

        List<Long> before = taskTree.getRecursiveParentsUpstreamChildrenIdListFromFar(fromTask.getId());
        List<Long> parents = taskTree.getRecursiveParentIdListFromRoot(fromTask.getId());

        Set<Long> results = new HashSet<>(before);
        results.removeAll(parents);

        return ImmutableList.copyOf(results);
    }

    private ArchivedTask matchTaskPattern(String pattern, List<ArchivedTask> tasks)
    {
        try {
            return TaskMatchPattern.compile(pattern).find(
                    tasks
                            .stream()
                            .collect(
                                    Collectors.toMap(t -> t.getFullName(), t -> t)
                            ));
        }
        catch (TaskMatchPattern.MultipleTaskMatchException | TaskMatchPattern.NoMatchException ex) {
            throw new IllegalArgumentException(ex);
        }
    }

    @DigdagTimed(category = "api", appendMethodName = true)
    @POST
    @Consumes("application/json")
    @Path("/api/attempts/{id}/kill")
<<<<<<< HEAD
    public Response killAttempt(@PathParam("id") long id)
            throws ResourceNotFoundException, ResourceConflictException, AccessControlException
=======
    @ApiOperation("Set a cancel-requested flag on a running attempt")
    public void killAttempt(
            @ApiParam(value="attempt id", required=true)
            @PathParam("id") long id)
            throws ResourceNotFoundException, ResourceConflictException
>>>>>>> f30dec49
    {
        return tm.<Response, ResourceNotFoundException, ResourceConflictException, AccessControlException>begin(() -> {
            ProjectStore rs = rm.getProjectStore(getSiteId());
            final StoredSessionAttemptWithSession attempt = sm.getSessionStore(getSiteId())
                    .getAttemptById(id); // check NotFound first
            final StoredProject proj = rm.getProjectStore(getSiteId())
                    .getProjectById(attempt.getSession().getProjectId()); // to build WorkflowTarget
            final StoredWorkflowDefinitionWithProject def = rs.getWorkflowDefinitionById( attempt.getWorkflowDefinitionId().or(-1L));

            ac.checkKillAttempt( // AccessControl
                    AttemptTarget.of(getSiteId(), proj.getName(), attempt.getSession().getWorkflowName(), attempt.getSessionId(), attempt.getId()),
                    getAuthenticatedUser());

            boolean updated = executor.killAttemptById(getSiteId(), id); // should never throw NotFound
            if (!updated) {
                throw new ResourceConflictException("Session attempt already killed or finished");
            }
            RestSessionAttempt res = RestModels.attempt(attempt, def.getProject().getName());
            return Response.ok(res).build();
        }, ResourceNotFoundException.class, ResourceConflictException.class, AccessControlException.class);
    }
}<|MERGE_RESOLUTION|>--- conflicted
+++ resolved
@@ -162,16 +162,11 @@
     @DigdagTimed(category="api", appendMethodName = true)
     @GET
     @Path("/api/attempts/{id}")
-<<<<<<< HEAD
-    public RestSessionAttempt getAttempt(@PathParam("id") long id)
-            throws ResourceNotFoundException, AccessControlException
-=======
     @ApiOperation("Get an attempt")
     public RestSessionAttempt getAttempt(
             @ApiParam(value="attempt id", required=true)
             @PathParam("id") long id)
-            throws ResourceNotFoundException
->>>>>>> f30dec49
+            throws ResourceNotFoundException, AccessControlException
     {
         return tm.<RestSessionAttempt, ResourceNotFoundException, AccessControlException >begin(() -> {
             final StoredSessionAttemptWithSession attempt = sm.getSessionStore(getSiteId())
@@ -190,16 +185,11 @@
     @DigdagTimed(category = "api", appendMethodName = true)
     @GET
     @Path("/api/attempts/{id}/retries")
-<<<<<<< HEAD
-    public RestSessionAttemptCollection getAttemptRetries(@PathParam("id") long id)
-            throws ResourceNotFoundException, AccessControlException
-=======
     @ApiOperation("List attempts of a session of a given attempt")
     public RestSessionAttemptCollection getAttemptRetries(
             @ApiParam(value="attempt id", required=true)
             @PathParam("id") long id)
-            throws ResourceNotFoundException
->>>>>>> f30dec49
+            throws ResourceNotFoundException, AccessControlException
     {
         return tm.<RestSessionAttemptCollection, ResourceNotFoundException, AccessControlException>begin(() -> {
             final StoredSessionAttemptWithSession attempt = sm.getSessionStore(getSiteId())
@@ -221,15 +211,11 @@
     @DigdagTimed(category = "api", appendMethodName = true)
     @GET
     @Path("/api/attempts/{id}/tasks")
-<<<<<<< HEAD
-    public RestTaskCollection getTasks(@PathParam("id") long id)
-            throws ResourceNotFoundException, AccessControlException
-=======
     @ApiOperation("List tasks of an attempt")
     public RestTaskCollection getTasks(
             @ApiParam(value="attempt id", required=true)
             @PathParam("id") long id)
->>>>>>> f30dec49
+            throws ResourceNotFoundException, AccessControlException
     {
         return tm.<RestTaskCollection, ResourceNotFoundException, AccessControlException>begin(() -> {
             final StoredSessionAttemptWithSession attempt = sm.getSessionStore(getSiteId())
@@ -370,16 +356,11 @@
     @POST
     @Consumes("application/json")
     @Path("/api/attempts/{id}/kill")
-<<<<<<< HEAD
-    public Response killAttempt(@PathParam("id") long id)
-            throws ResourceNotFoundException, ResourceConflictException, AccessControlException
-=======
     @ApiOperation("Set a cancel-requested flag on a running attempt")
-    public void killAttempt(
+    public Response killAttempt(
             @ApiParam(value="attempt id", required=true)
             @PathParam("id") long id)
-            throws ResourceNotFoundException, ResourceConflictException
->>>>>>> f30dec49
+            throws ResourceNotFoundException, ResourceConflictException, AccessControlException
     {
         return tm.<Response, ResourceNotFoundException, ResourceConflictException, AccessControlException>begin(() -> {
             ProjectStore rs = rm.getProjectStore(getSiteId());
