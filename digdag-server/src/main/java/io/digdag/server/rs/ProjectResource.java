--- conflicted
+++ resolved
@@ -213,12 +213,9 @@
         return proj;
     }
 
-<<<<<<< HEAD
-    @DigdagTimed(category = "api", appendMethodName = true)
-=======
+    @DigdagTimed(category = "api", appendMethodName = true)
     // /<singular> style is deprecated. Use /api/projects with filter instead
     @Deprecated
->>>>>>> f30dec49
     @GET
     @Path("/api/project")
     @ApiOperation("(deprecated)")
@@ -270,7 +267,6 @@
                 }
             }
             else {
-<<<<<<< HEAD
                 final SiteTarget siteTarget = SiteTarget.of(getSiteId());
 
                 try {
@@ -302,14 +298,6 @@
                     // If it can return NotFound, it can return Forbidden. Otherwise, empty list only.
                     collection =  ImmutableList.of();
                 }
-=======
-                collection = ps.getProjectsWithLatestRevision(100, Optional.absent())
-                        .stream()
-                        .map(projWithRev -> {
-                            return RestModels.project(projWithRev);
-                        })
-                        .collect(Collectors.toList());
->>>>>>> f30dec49
             }
 
             return RestModels.projectCollection(collection);
@@ -319,16 +307,11 @@
     @DigdagTimed(category = "api", value = "getProjectById")
     @GET
     @Path("/api/projects/{id}")
-<<<<<<< HEAD
-    public RestProject getProject(@PathParam("id") int projId)
-            throws ResourceNotFoundException, AccessControlException
-=======
     @ApiOperation("Get a project")
     public RestProject getProject(
             @ApiParam(value="project id", required=false)
             @PathParam("id") int projId)
-            throws ResourceNotFoundException
->>>>>>> f30dec49
+            throws ResourceNotFoundException, AccessControlException
     {
         return tm.<RestProject, ResourceNotFoundException, AccessControlException>begin(() -> {
             ProjectStore ps = rm.getProjectStore(getSiteId());
@@ -346,13 +329,6 @@
     @DigdagTimed(category = "api", appendMethodName = true)
     @GET
     @Path("/api/projects/{id}/revisions")
-<<<<<<< HEAD
-    public RestRevisionCollection getRevisions(
-            @PathParam("id") int projId,
-            @QueryParam("last_id") Integer lastId,
-            @QueryParam("name") String revName)
-            throws ResourceNotFoundException, AccessControlException
-=======
     @ApiOperation("List revisions of a project")
     public RestRevisionCollection getRevisions(
             @PathParam("id") int projId,
@@ -360,9 +336,9 @@
             // RestRevision doesn't return id. This is a REST API design bug. No
             // clients can use this parameter appropriately.
             @ApiParam(value="deprecated - do not use")
-            @QueryParam("last_id") Integer lastId)
-            throws ResourceNotFoundException
->>>>>>> f30dec49
+            @QueryParam("last_id") Integer lastId,
+            @QueryParam("name") String revName)
+            throws ResourceNotFoundException, AccessControlException
     {
         return tm.<RestRevisionCollection, ResourceNotFoundException, AccessControlException>begin(() -> {
             ProjectStore ps = rm.getProjectStore(getSiteId());
@@ -389,12 +365,9 @@
         }, ResourceNotFoundException.class, AccessControlException.class);
     }
 
-<<<<<<< HEAD
-    @DigdagTimed(category = "api", appendMethodName = true)
-=======
+    @DigdagTimed(category = "api", appendMethodName = true)
     // /<singular> style is deprecated. Use /api/projects/{id}/workflows with filter instead
     @Deprecated
->>>>>>> f30dec49
     @GET
     @Path("/api/projects/{id}/workflow")
     @ApiOperation("(deprecated)")
@@ -615,21 +588,15 @@
     @GET
     @Path("/api/projects/{id}/archive")
     @Produces("application/gzip")
-<<<<<<< HEAD
-    public Response getArchive(
-            @PathParam("id") int projId,
-            @QueryParam("revision") String revName,
-            @QueryParam("direct_download") Boolean directDownloadAllowed)
-            throws ResourceNotFoundException, AccessControlException
-=======
     @ApiOperation("Download a project archive file")
     public Response getArchive(
             @ApiParam(value="project id", required=true)
             @PathParam("id") int projId,
             @ApiParam(value="use a given revision of a project instead of the latest revision", required=true)
-            @QueryParam("revision") String revName)
-            throws ResourceNotFoundException
->>>>>>> f30dec49
+            @QueryParam("revision") String revName,
+            @ApiParam(value="direct_download")
+            @QueryParam("direct_download") Boolean directDownloadAllowed)
+            throws ResourceNotFoundException, AccessControlException
     {
         // Disable direct download (redirection to direct download URL by returning
         // 303 See Other) if ?direct_download=false is given.
@@ -930,19 +897,14 @@
     @PUT
     @Consumes("application/json")
     @Path("/api/projects/{id}/secrets/{key}")
-<<<<<<< HEAD
-    public RestSecret putProjectSecret(@PathParam("id") int projectId, @PathParam("key") String key, RestSetSecretRequest request)
-            throws ResourceNotFoundException, AccessControlException
-=======
     @ApiOperation("Set a secret to a project")
-    public void putProjectSecret(
+    public RestSecret putProjectSecret(
             @ApiParam(value="project id", required=true)
             @PathParam("id") int projectId,
             @ApiParam(value="secret key", required=true)
             @PathParam("key") String key,
             RestSetSecretRequest request)
-            throws ResourceNotFoundException
->>>>>>> f30dec49
+            throws ResourceNotFoundException, AccessControlException
     {
         return tm.<RestSecret, ResourceNotFoundException, AccessControlException>begin(() -> {
             if (!SecretValidation.isValidSecret(key, request.value())) {
@@ -968,18 +930,13 @@
     @DigdagTimed(category = "api", appendMethodName = true)
     @DELETE
     @Path("/api/projects/{id}/secrets/{key}")
-<<<<<<< HEAD
-    public RestSecret deleteProjectSecret(@PathParam("id") int projectId, @PathParam("key") String key)
-            throws ResourceNotFoundException, AccessControlException
-=======
     @ApiOperation("Delete a secret from a project")
-    public void deleteProjectSecret(
+    public RestSecret deleteProjectSecret(
             @ApiParam(value="project id", required=true)
             @PathParam("id") int projectId,
             @ApiParam(value="secret key", required=true)
             @PathParam("key") String key)
-            throws ResourceNotFoundException
->>>>>>> f30dec49
+            throws ResourceNotFoundException, AccessControlException
     {
         return tm.<RestSecret, ResourceNotFoundException, AccessControlException>begin(() -> {
             if (!SecretValidation.isValidSecretKey(key)) {
@@ -1006,16 +963,11 @@
     @GET
     @Path("/api/projects/{id}/secrets")
     @Produces("application/json")
-<<<<<<< HEAD
-    public RestSecretList getProjectSecretList(@PathParam("id") int projectId)
-            throws ResourceNotFoundException, AccessControlException
-=======
     @ApiOperation("List secret keys of a project")
     public RestSecretList getProjectSecrets(
             @ApiParam(value="project id", required=true)
             @PathParam("id") int projectId)
-            throws ResourceNotFoundException
->>>>>>> f30dec49
+            throws ResourceNotFoundException, AccessControlException
     {
         return tm.<RestSecretList, ResourceNotFoundException, AccessControlException>begin(() -> {
             // Verify that the project exists
