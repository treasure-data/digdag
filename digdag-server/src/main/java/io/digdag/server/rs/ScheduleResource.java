--- conflicted
+++ resolved
@@ -9,6 +9,7 @@
 import io.digdag.client.api.RestScheduleBackfillRequest;
 import io.digdag.client.api.RestScheduleSkipRequest;
 import io.digdag.client.api.RestScheduleSummary;
+import io.digdag.client.api.RestSessionAttemptCollection;
 import io.digdag.core.database.TransactionManager;
 import io.digdag.core.repository.ProjectStoreManager;
 import io.digdag.core.repository.ResourceConflictException;
@@ -82,15 +83,11 @@
     @DigdagTimed(category = "api", appendMethodName = true)
     @GET
     @Path("/api/schedules")
-<<<<<<< HEAD
-    public RestScheduleCollection getSchedules(@QueryParam("last_id") Integer lastId)
-            throws AccessControlException
-=======
     @ApiOperation("List schedules")
     public RestScheduleCollection getSchedules(
             @ApiParam(value="list schedules whose id is grater than this id for pagination", required=false)
             @QueryParam("last_id") Integer lastId)
->>>>>>> f30dec49
+            throws AccessControlException
     {
         final SiteTarget siteTarget = SiteTarget.of(getSiteId());
         ac.checkListSchedulesOfSite( // AccessControl
@@ -111,16 +108,11 @@
     @DigdagTimed(category = "api", value = "getScheduleById")
     @GET
     @Path("/api/schedules/{id}")
-<<<<<<< HEAD
-    public RestSchedule getSchedules(@PathParam("id") int id)
-            throws ResourceNotFoundException, AccessControlException
-=======
     @ApiOperation("Get a schedule")
     public RestSchedule getSchedules(
             @ApiParam(value="schedule id", required=true)
             @PathParam("id") int id)
-            throws ResourceNotFoundException
->>>>>>> f30dec49
+            throws ResourceNotFoundException, AccessControlException
     {
         return tm.<RestSchedule, ResourceNotFoundException, AccessControlException>begin(() -> {
             StoredSchedule sched = sm.getScheduleStore(getSiteId())
@@ -142,17 +134,12 @@
     @POST
     @Consumes("application/json")
     @Path("/api/schedules/{id}/skip")
-<<<<<<< HEAD
-    public RestScheduleSummary skipSchedule(@PathParam("id") int id, RestScheduleSkipRequest request)
-            throws ResourceConflictException, ResourceNotFoundException, AccessControlException
-=======
     @ApiOperation("Skip future sessions by count or time")
     public RestScheduleSummary skipSchedule(
             @ApiParam(value="session id", required=true)
             @PathParam("id") int id,
             RestScheduleSkipRequest request)
-            throws ResourceConflictException, ResourceNotFoundException
->>>>>>> f30dec49
+            throws ResourceConflictException, ResourceNotFoundException, AccessControlException
     {
         return tm.<RestScheduleSummary, ResourceConflictException, ResourceNotFoundException, AccessControlException>begin(() -> {
             Preconditions.checkArgument(request.getNextTime().isPresent() ||
@@ -200,17 +187,12 @@
     @POST
     @Consumes("application/json")
     @Path("/api/schedules/{id}/backfill")
-<<<<<<< HEAD
-    public RestScheduleAttemptCollection backfillSchedule(@PathParam("id") int id, RestScheduleBackfillRequest request)
-            throws ResourceConflictException, ResourceLimitExceededException, ResourceNotFoundException, AccessControlException
-=======
     @ApiOperation("Re-schedule past sessions by count or duration")
-    public RestSessionAttemptCollection backfillSchedule(
+    public RestScheduleAttemptCollection backfillSchedule(
             @ApiParam(value="session id", required=true)
             @PathParam("id") int id,
             RestScheduleBackfillRequest request)
-            throws ResourceConflictException, ResourceLimitExceededException, ResourceNotFoundException
->>>>>>> f30dec49
+            throws ResourceConflictException, ResourceLimitExceededException, ResourceNotFoundException, AccessControlException
     {
         return tm.<RestScheduleAttemptCollection, ResourceConflictException, ResourceLimitExceededException, ResourceNotFoundException, AccessControlException>begin(() ->
         {
@@ -237,16 +219,11 @@
     @DigdagTimed(category = "api", appendMethodName = true)
     @POST
     @Path("/api/schedules/{id}/disable")
-<<<<<<< HEAD
-    public RestScheduleSummary disableSchedule(@PathParam("id") int id)
-            throws ResourceNotFoundException, ResourceConflictException, AccessControlException
-=======
     @ApiOperation("Disable scheduling of new sessions")
     public RestScheduleSummary disableSchedule(
             @ApiParam(value="session id", required=true)
             @PathParam("id") int id)
-            throws ResourceNotFoundException, ResourceConflictException
->>>>>>> f30dec49
+            throws ResourceNotFoundException, ResourceConflictException, AccessControlException
     {
         return tm.<RestScheduleSummary, ResourceConflictException, ResourceNotFoundException, AccessControlException>begin(() ->
         {
@@ -274,16 +251,11 @@
     @DigdagTimed(category = "api", appendMethodName = true)
     @POST
     @Path("/api/schedules/{id}/enable")
-<<<<<<< HEAD
-    public RestScheduleSummary enableSchedule(@PathParam("id") int id)
-            throws ResourceNotFoundException, ResourceConflictException, AccessControlException
-=======
     @ApiOperation("Re-enable disabled scheduling")
     public RestScheduleSummary enableSchedule(
             @ApiParam(value="session id", required=true)
             @PathParam("id") int id)
-            throws ResourceNotFoundException, ResourceConflictException
->>>>>>> f30dec49
+            throws ResourceNotFoundException, ResourceConflictException, AccessControlException
     {
         return tm.<RestScheduleSummary, ResourceConflictException, ResourceNotFoundException, AccessControlException>begin(() -> {
             // TODO: this is racy
