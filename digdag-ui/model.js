--- conflicted
+++ resolved
@@ -298,7 +298,6 @@
     })
   }
 
-<<<<<<< HEAD
   retrySession (session: Session, sessionUUID: string) {
     const { lastAttempt } = session
     return this.put('attempts', {
@@ -307,7 +306,8 @@
       sessionTime: session.sessionTime,
       retryAttemptName: sessionUUID
     })
-=======
+  }
+
   fetchProjectWorkflowSchedule (projectId: number, workflowName: string): Promise<*> {
     return this.get(`schedules?project_id=${projectId}&workflow=${workflowName}`)
   }
@@ -318,7 +318,6 @@
 
   disableSchedule (scheduleId: number) : Promise<*> {
     return this.post(`schedules/${scheduleId}/disable`)
->>>>>>> f4731820
   }
 
   getTDQueryIdFromName (queryName: string) : string {
