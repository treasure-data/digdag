package io.digdag.core.database;

import com.google.inject.Inject;
import org.skife.jdbi.v2.DBI;
import org.skife.jdbi.v2.Handle;
import org.skife.jdbi.v2.exceptions.StatementException;

import java.util.ArrayList;
import java.util.List;

public class DatabaseMigrator
{
    private final DBI dbi;
    private final String databaseType;

    @Inject
    public DatabaseMigrator(DBI dbi, DatabaseConfig config)
    {
        this(dbi, config.getType());
    }

    public DatabaseMigrator(DBI dbi, String databaseType)
    {
        this.dbi = dbi;
        this.databaseType = databaseType;
    }

    public static String getDriverClassName(String type)
    {
        switch (type) {
        case "h2":
            return "org.h2.Driver";
        case "postgresql":
            return "org.postgresql.Driver";
        default:
            throw new RuntimeException("Unsupported database type: "+type);
        }
    }

    public String getSchemaVersion()
    {
        try (Handle handle = dbi.open()) {
            return handle.createQuery("select name from schema_migrations order by name desc limit 1")
                .mapTo(String.class)
                .first();
        }
    }

    public void migrate()
    {
        String dbVersion = migrateSchemaVersions();
        for (Migration m : migrations) {
            if (dbVersion.compareTo(m.getVersion()) < 0) {
                try (Handle handle = dbi.open()) {
                    handle.inTransaction((h, session) -> {
                        m.migrate(h);
                        h.insert("insert into schema_migrations (name, created_at) values (?, now())", m.getVersion());
                        return true;
                    });
                }
            }
        }
    }

    private boolean isPostgres()
    {
        return databaseType.equals("postgresql");
    }

    private String migrateSchemaVersions()
    {
        String version;
        try {
            version = getSchemaVersion();
        }
        catch (StatementException ex) {
            // schema_migrations table not found
            try (Handle handle = dbi.open()) {
                handle.inTransaction((h, session) -> {
                    h.update(
                            new CreateTableBuilder("schema_migrations")
                            .addString("name", "not null")
                            .addTimestamp("created_at", "not null")
                            .build());
                    return true;
                });
            }
            version = getSchemaVersion();
        }
        if (version == null) {
            return "19700101000000";
        }
        else {
            return version;
        }
    }

    private class CreateTableBuilder
    {
        private final String name;
        private final List<String> columns = new ArrayList<>();

        public CreateTableBuilder(String name)
        {
            this.name = name;
        }

        public CreateTableBuilder add(String column, String typeAndOptions)
        {
            columns.add(column + " " + typeAndOptions);
            return this;
        }

        public CreateTableBuilder addIntId(String column)
        {
            if (isPostgres()) {
                return add(column, "serial primary key");
            }
            else {
                return add(column, "int primary key AUTO_INCREMENT");
            }
        }

        public CreateTableBuilder addIntIdNoAutoIncrement(String column, String options)
        {
            if (isPostgres()) {
                return add(column, "serial primary key " + options);
            }
            else {
                return add(column, "int primary key AUTO_INCREMENT " + options);
            }
        }

        public CreateTableBuilder addLongId(String column)
        {
            if (isPostgres()) {
                return add(column, "bigserial primary key");
            }
            else {
                return add(column, "bigint primary key AUTO_INCREMENT");
            }
        }

        public CreateTableBuilder addLongIdNoAutoIncrement(String column, String options)
        {
            return add(column, "bigint primary key " + options);
        }

        public CreateTableBuilder addShort(String column, String options)
        {
            return add(column, "smallint " + options);
        }

        public CreateTableBuilder addInt(String column, String options)
        {
            return add(column, "int " + options);
        }

        public CreateTableBuilder addLong(String column, String options)
        {
            return add(column, "bigint " + options);
        }

        public CreateTableBuilder addUuid(String column, String options)
        {
            return add(column, "uuid " + options);
        }

        public CreateTableBuilder addString(String column, String options)
        {
            if (isPostgres()) {
                return add(column, "text " + options);
            }
            else {
                return add(column, "varchar(255) " + options);
            }
        }

        public CreateTableBuilder addMediumText(String column, String options)
        {
            return add(column, "text " + options);
        }

        public CreateTableBuilder addLongText(String column, String options)
        {
            return add(column, "text " + options);
        }

        public CreateTableBuilder addBinary(String column, String options)
        {
            if (isPostgres()) {
                return add(column, "bytea " + options);
            }
            else {
                return add(column, "varbinary(255) " + options);
            }
        }

        public CreateTableBuilder addLongBinary(String column, String options)
        {
            if (isPostgres()) {
                return add(column, "bytea " + options);
            }
            else {
                return add(column, "blob " + options);
            }
        }

        public CreateTableBuilder addTimestamp(String column, String options)
        {
            if (isPostgres()) {
                return add(column, "timestamp with time zone " + options);
            }
            else {
                return add(column, "timestamp " + options);
            }
        }

        public String build()
        {
            StringBuilder sb = new StringBuilder();
            sb.append("CREATE TABLE " + name + " (\n");
            for (int i=0; i < columns.size(); i++) {
                sb.append("  ");
                sb.append(columns.get(i));
                if (i + 1 < columns.size()) {
                    sb.append(",\n");
                } else {
                    sb.append("\n");
                }
            }
            sb.append(")");
            return sb.toString();
        }
    }

    private interface Migration
    {
        public String getVersion();

        public void migrate(Handle handle);
    }

    private final Migration MigrateCreateTables = new Migration() {
        @Override
        public String getVersion()
        {
            return "20151204221156";
        }

        @Override
        public void migrate(Handle handle)
        {
            if (isPostgres()) {
                // check existance of extension first because CREATE EXTENSION is allowed only for superuser
                String ver = handle.createQuery("select installed_version from pg_catalog.pg_available_extensions where name = 'uuid-ossp'")
                    .mapTo(String.class)
                    .first();
                if (ver == null) {
                    handle.update("CREATE EXTENSION IF NOT EXISTS \"uuid-ossp\"");
                }
            }

            // projects
            handle.update(
                    new CreateTableBuilder("projects")
                    .addIntId("id")
                    .addInt("site_id", "not null")
                    .addString("name", "not null")
                    .addTimestamp("created_at", "not null")
                    //.addTimestamp("deleted_at", "not null")  // this points UNIXTIME 0 (1970-01-01 00:00:00 UTC) if this project is not deleted
                    .build());
            handle.update("create unique index projects_on_site_id_and_name on projects (site_id, name)");
            //handle.update("create unique index projects_on_site_id_and_name on projects (site_id, name, deleted_at)");

            // revisions
            handle.update(
                    new CreateTableBuilder("revisions")
                    .addIntId("id")
                    .addInt("project_id", "not null references projects (id)")
                    .addString("name", "not null")
                    // TODO disabled flag
                    .addMediumText("default_params", "")  // TODO move this to revision_params as like workflow_configs
                    .addString("archive_type", "not null")
                    .addString("archive_path", "")
                    .addBinary("archive_md5", "")
                    .addTimestamp("created_at", "not null")
                    .build());
            handle.update("create unique index revisions_on_project_id_and_name on revisions (project_id, name)");
            handle.update("create index revisions_on_project_id_and_id on revisions (project_id, id desc)");

            // revision_archives
            handle.update(
                    new CreateTableBuilder("revision_archives")
                    .addIntIdNoAutoIncrement("id", "references revisions (id)")
                    .addLongBinary("archive_data", "not null")
                    .build());

            // workflow_configs
            handle.update(
                    new CreateTableBuilder("workflow_configs")
                    .addIntId("id")
                    .addInt("project_id", "not null references projects (id)")
                    .addLong("config_digest", "not null")
                    .addString("timezone", "not null")
                    .addMediumText("config", "not null")
                    .build());
            handle.update("create index workflow_configs_on_project_id_and_config_digest on workflow_configs (project_id, config_digest)");

            // workflow_definitions
            handle.update(
                    new CreateTableBuilder("workflow_definitions")
                    .addLongId("id")
                    .addInt("config_id", "not null references workflow_configs (id)")
                    .addInt("revision_id", "not null references revisions (id)")
                    .addString("name", "not null")
                    .build());
            handle.update("create unique index workflow_definitions_on_revision_id_and_name on workflow_definitions (revision_id, name)");

            // schedules
            handle.update(
                    new CreateTableBuilder("schedules")
                    .addIntId("id")
                    .addInt("project_id", "not null references projects (id)")
                    .addLong("workflow_definition_id", "not null references workflow_definitions (id)")
                    .addLong("next_run_time", "not null")
                    .addLong("next_schedule_time", "not null")
                    .addLong("last_session_time", "")
                    .addTimestamp("created_at", "not null")
                    .addTimestamp("updated_at", "not null")
                    .build());
            handle.update("create index schedules_on_project_id on schedules (project_id)");
            handle.update("create unique index schedules_on_workflow_definition_id on schedules (workflow_definition_id)");
            handle.update("create index schedules_on_next_run_time on schedules (next_run_time)");

            // sessions
            handle.update(
                    new CreateTableBuilder("sessions")
                    .addLongId("id")
                    .addInt("project_id", "not null references projects (id)")
                    .addString("workflow_name", "not null")
                    .addLong("session_time", "not null")
                    .addUuid("session_uuid", isPostgres() ? "not null default(uuid_generate_v4())" : "not null default(RANDOM_UUID())")
                    .addLong("last_attempt_id", "")
                    .build());
            handle.update("create unique index sessions_on_project_id_and_workflow_name_and_session_time on sessions (project_id, workflow_name, session_time)");
            handle.update("create index sessions_on_project_id on sessions (project_id, id)");

            // session_attempts
            handle.update(
                    new CreateTableBuilder("session_attempts")
                    .addLongId("id")
                    .addLong("session_id", "not null references sessions (id)")
                    .addInt("site_id", "not null")  // denormalized for performance
                    .addInt("project_id", "not null references projects (id)")  // denormalized for performance
                    .addString("attempt_name", "not null")
                    .addLong("workflow_definition_id", "references workflow_definitions (id)")
                    .addShort("state_flags", "not null")  // 0=running or blocked, 1=cancel_requested, 2=done, 4=success
                    .addString("timezone", "not null")
                    .addMediumText("params", "")
                    .addTimestamp("created_at", "not null")
                    .build());
            handle.update("create unique index session_attempts_on_session_id_and_attempt_name on session_attempts (session_id, attempt_name)");
            handle.update("create index session_attempts_on_site_id on session_attempts (site_id, id desc)");
            handle.update("create index session_attempts_on_workflow_definition_id on session_attempts (workflow_definition_id, id desc)");
            handle.update("create index session_attempts_on_project_id on session_attempts (project_id, id desc)");

            // task_archives
            handle.update(
                    new CreateTableBuilder("task_archives")
                    .addLongIdNoAutoIncrement("id", "references session_attempts (id)")
                    .addLongText("tasks", "not null")  // collection of tasks, delete tasks transactionally when archived
                    .addTimestamp("created_at", "not null")
                    .build());

            // session_monitors
            handle.update(
                    new CreateTableBuilder("session_monitors")
                    .addLongId("id")
                    .addLong("attempt_id", "not null")
                    .addLong("next_run_time", "not null")
                    .addString("type", "not null")
                    .addMediumText("config", "")
                    .addTimestamp("created_at", "not null")
                    .addTimestamp("updated_at", "not null")
                    .build());
            handle.update("create index session_monitors_on_attempt_id on session_monitors (attempt_id)");
            handle.update("create index session_monitors_on_next_run_time on session_monitors (next_run_time)");

            // tasks
            handle.update(
                    new CreateTableBuilder("tasks")
                    .addLongId("id")
                    .addLong("attempt_id", "not null references session_attempts (id)")
                    .addLong("parent_id", "references tasks (id)")
                    .addShort("task_type", "not null")   // 0=action, 1=grouping
                    //.addShort("error_mode", "not null")  // 1=ignore_parent_flags
                    .addShort("state", "not null")
                    .addShort("state_flags", "not null")
                    .addTimestamp("updated_at", "not null")  // last state update is done at this time
                    .addTimestamp("retry_at", "")
                    .addMediumText("state_params", "")
                    .build());
            handle.update("create index tasks_on_attempt_id on tasks (attempt_id, id)");
            handle.update("create index tasks_on_parent_id_and_state on tasks (parent_id, state)");
            if (isPostgres()) {
                // for findTasksByState(BLOCKED) at propagateAllBlockedToReady
                // for findTasksByState(PLANNED) at propagateAllPlannedToDone
                // for findTasksByState(READY) through findAllReadyTaskIds() at enqueueReadyTasks
                handle.update("create index tasks_on_state_and_id on tasks (state, id) where state = 0 or state = 1 or state = 5");
            }
            else {
                // for findTasksByState
                handle.update("create index tasks_on_state_and_id on tasks (state, id)");
            }

            handle.update(
                    new CreateTableBuilder("task_details")
                    .addLongIdNoAutoIncrement("id", "references tasks (id)")
                    .addMediumText("full_name", "not null")
                    .addMediumText("local_config", "")
                    .addMediumText("export_config", "")
                    .build());

            handle.update(
                    new CreateTableBuilder("task_state_details")
                    .addLongIdNoAutoIncrement("id", "references tasks (id)")
                    .addMediumText("subtask_config", "")
                    .addMediumText("export_params", "")
                    .addMediumText("store_params", "")
                    .addMediumText("report", "")
                    .addMediumText("error", "")
                    .build());

            // task_dependencies
            handle.update(
                    new CreateTableBuilder("task_dependencies")
                    .addLongId("id")
                    .addLong("upstream_id", "not null")
                    .addLong("downstream_id", "not null")
                    .build());
            handle.update("create index task_dependencies_on_downstream_id on task_dependencies (downstream_id)");

            // queue_settings
            handle.update(
                    new CreateTableBuilder("queue_settings")
                    .addIntId("id")
                    .addInt("site_id", "not null")
                    .addString("name", "not null")
                    .addMediumText("config", "")
                    .addTimestamp("created_at", "not null")
                    .addTimestamp("updated_at", "not null")
                    .build());
            handle.update("create unique index queue_settings_on_site_id_and_name on queue_settings (site_id, name)");
            handle.update("create index queue_settings_on_site_id on queue_settings (site_id, id)");

            // queues
            handle.update(
                    new CreateTableBuilder("queues")
                    .addIntIdNoAutoIncrement("id", "references queue_settings (id)")
                    .addInt("max_concurrency", "not null")
                    .build());

            // resource_types
            handle.update(
                    new CreateTableBuilder("resource_types")
                    .addIntId("id")
                    .addInt("queue_id", "not null references queues (id)")
                    .addInt("max_concurrency", "not null")
                    .addString("name", "not null")
                    .build());
            handle.update("create unique index resource_types_on_queue_id_and_name on resource_types (queue_id, name)");

            // queued_tasks
            handle.update(
                    new CreateTableBuilder("queued_tasks")
                    .addLongId("id")
                    .addInt("site_id", "not null")  // denormalized for performance
                    .addInt("queue_id", "not null")
                    .addInt("priority", "not null")
                    .addInt("resource_type_id", "")
                    .addLong("task_id", "not null")
                    .addTimestamp("created_at", "not null")
                    .addLongBinary("data", "not null")
                    .build());
            handle.update("create unique index queued_tasks_on_queue_id_task_id on queued_tasks (queue_id, task_id)");

            // queued_shared_task_locks
            handle.update(
                    new CreateTableBuilder("queued_shared_task_locks")
                    .addLongId("id")  // references queued_tasks.id
                    .addInt("queue_id", "not null")
                    .addInt("priority", "not null")
                    .addInt("resource_type_id", "")
                    .addInt("retry_count", "not null")
                    .addLong("hold_expire_time", "")
                    .addString("hold_agent_id", "")
                    .build());

            // queued_task_locks
            handle.update(
                    new CreateTableBuilder("queued_task_locks")
                    .addLongId("id")  // references queued_tasks.id
                    .addInt("queue_id", "not null")
                    .addInt("priority", "not null")
                    .addInt("resource_type_id", "")
                    .addInt("retry_count", "not null")
                    .addLong("hold_expire_time", "")
                    .addString("hold_agent_id", "")
                    .build());

            if (isPostgres()) {
                handle.update("create index queued_shared_task_locks_grouping on queued_shared_task_locks (queue_id, resource_type_id) where hold_expire_time is not null");
                handle.update("create index queued_shared_task_locks_ordering on queued_shared_task_locks (queue_id, priority desc, id) where hold_expire_time is null");
                handle.update("create index queued_shared_task_locks_expiration on queued_shared_task_locks (hold_expire_time) where hold_expire_time is not null");
                handle.update("create index queued_task_locks_grouping on queued_task_locks (queue_id, resource_type_id) where hold_expire_time is not null");
                handle.update("create index queued_task_locks_ordering on queued_task_locks (queue_id, priority desc, id) where hold_expire_time is null");
                handle.update("create index queued_task_locks_expiration on queued_task_locks (hold_expire_time) where hold_expire_time is not null");
            }
            else {
                handle.update("create index queued_shared_task_locks_grouping on queued_shared_task_locks (hold_expire_time, queue_id, resource_type_id)");
                handle.update("create index queued_shared_task_locks_ordering on queued_shared_task_locks (queue_id, hold_expire_time, priority desc, id)");
                handle.update("create index queued_task_locks_grouping on queued_task_locks (hold_expire_time, queue_id, resource_type_id)");
                handle.update("create index queued_task_locks_ordering on queued_task_locks (queue_id, hold_expire_time, priority desc, id)");
            }
        }
    };

    private final Migration MigrateSessionsOnProjectIdIndexToDesc = new Migration() {
        @Override
        public String getVersion()
        {
            return "20160602123456";
        }

        @Override
        public void migrate(Handle handle)
        {
            handle.update("create index sessions_on_project_id_desc on sessions (project_id, id desc)");
            handle.update("drop index sessions_on_project_id");
        }
    };

    private final Migration MigrateCreateResumingTasks = new Migration() {
        @Override
        public String getVersion()
        {
            return "20160602184025";
        }

        @Override
        public void migrate(Handle handle)
        {
            // resuming_tasks
            handle.update(
                    new CreateTableBuilder("resuming_tasks")
                    .addLongId("id")
                    .addLong("attempt_id", "not null references session_attempts (id)")
                    .addLong("source_task_id", "not null")
                    .addMediumText("full_name", "not null")
                    .addTimestamp("updated_at", "not null")
                    .addMediumText("local_config", "")
                    .addMediumText("export_config", "")
                    .addMediumText("subtask_config", "")
                    .addMediumText("export_params", "")
                    .addMediumText("store_params", "")
                    .addMediumText("report", "")
                    .addMediumText("error", "")
                    .build());
            if (isPostgres()) {
                handle.update("create index resuming_tasks_on_attempt_id_and_full_name on resuming_tasks (attempt_id, full_name)");
            }
            else {
                // h2 doesn't support index on text
                handle.update("create index resuming_tasks_on_attempt_id on resuming_tasks (attempt_id)");
            }

            // task_details.resuming_task_id
            handle.update("alter table task_details" +
                    " add column resuming_task_id bigint");
        }
    };

    private final Migration MigrateMakeProjectsDeletable = new Migration() {
        @Override
        public String getVersion()
        {
            return "20160610154832";
        }

        @Override
        public void migrate(Handle handle)
        {
            if (isPostgres()) {
                handle.update("alter table projects" +
                        " add column deleted_at timestamp with time zone");
                handle.update("alter table projects" +
                        " add column deleted_name text");
                handle.update("alter table projects" +
                        " alter column name drop not null");
            }
            else {
                handle.update("alter table projects" +
                        " add column deleted_at timestamp");
                handle.update("alter table projects" +
                        " add column deleted_name varchar(255)");
                handle.update("alter table projects" +
                        " alter column name drop not null");
            }
        }
    };

    private final Migration MigrateAddUserInfoColumnToRevisions = new Migration()
    {
        @Override
        public String getVersion()
        {
            return "20160623123456";
        }

        @Override
        public void migrate(Handle handle)
        {
            handle.update("alter table revisions" +
                    " add column user_info text");
        }
    };

    private final Migration MigrateQueueRearchitecture = new Migration() {
        @Override
        public String getVersion()
        {
            return "20160719172538";
        }

        @Override
        public void migrate(Handle handle)
        {
            // queued_task_locks
            handle.update("drop table queued_task_locks");
            handle.update("drop table queued_shared_task_locks");

            handle.update(
                    new CreateTableBuilder("queued_task_locks")
                    .addLongId("id")  // references queued_tasks.id
                    .addInt("site_id", "")
                    .addInt("queue_id", "")
                    .addInt("priority", "not null")
                    .addInt("retry_count", "not null default 0")
                    .addLong("lock_expire_time", "")
                    .addString("lock_agent_id", "")
                    .build());

            handle.update("insert into queued_task_locks" +
                    " (id, site_id, queue_id, priority)" +
                    " select id, site_id, NULL, priority" +
                    " from queued_tasks");

            // queues
            handle.update("alter table queues" +
                    " add column shared_site_id int");

            // resource_types
            handle.update("drop table resource_types");

            // queued_tasks
            handle.update("alter table queued_tasks" +
                    " alter column task_id drop not null");
            handle.update("alter table queued_tasks" +
                    " alter column queue_id drop not null");
            handle.update("alter table queued_tasks" +
                    " alter column data drop not null");
            handle.update("alter table queued_tasks" +
                    " drop column priority");
            handle.update("alter table queued_tasks" +
                    " drop column resource_type_id");
            handle.update("create unique index queued_tasks_on_site_id_task_id on queued_tasks (site_id, task_id)");

            if (isPostgres()) {
                handle.update(
                    "CREATE FUNCTION lock_shared_tasks(target_site_id int, target_site_max_concurrency bigint, limit_count int, lock_expire_seconds int, agent_id text) returns setof bigint as $$\n" +
                    "BEGIN\n" +
                    "  IF pg_try_advisory_xact_lock(23300, target_site_id) THEN\n" +
                    "    RETURN QUERY\n" +
                    "      with updated as (\n" +
                    "        update queued_task_locks\n" +
                    "        set lock_expire_time = cast(extract(epoch from statement_timestamp()) as bigint) + lock_expire_seconds,\n" +
                    "            lock_agent_id = agent_id\n" +
                    "        where id = any(\n" +
                    "          select queued_task_locks.id\n" +
                    "          from queued_task_locks\n" +
                    "          where lock_expire_time is null\n" +
                    "          and site_id = target_site_id\n" +
                    "          and not exists (\n" +
                    "            select * from (\n" +
                    "              select queue_id, count(*) as count\n" +
                    "              from queued_task_locks\n" +
                    "              where lock_expire_time is not null\n" +
                    "                and site_id = target_site_id\n" +
                    "              group by queue_id\n" +
                    "            ) runnings\n" +
                    "            join queues on queues.id = runnings.queue_id\n" +
                    "            where runnings.count >= queues.max_concurrency\n" +
                    "              and runnings.queue_id = queued_task_locks.queue_id\n" +
                    "          )\n" +
                    "          and not exists (\n" +
                    "            select count(*)\n" +
                    "            from queued_task_locks\n" +
                    "            where lock_expire_time is not null\n" +
                    "              and site_id = target_site_id\n" +
                    "            having count(*) >= target_site_max_concurrency\n" +
                    "          )\n" +
                    "          order by queue_id, priority desc, id\n" +
                    "          limit limit_count\n" +
                    "        )\n" +
                    "        returning queue_id, priority, id\n" +
                    "      )\n" +
                    "      select id from updated\n" +
                    "      order by queue_id, priority desc, id;\n" +
                    "  END IF;\n" +
                    "END;\n" +
                    "$$ LANGUAGE plpgsql VOLATILE\n" +
                "");

                handle.update("create index queued_tasks_shared_grouping on queued_task_locks (site_id, queue_id) where site_id is not null and lock_expire_time is not null");
                handle.update("create index queued_tasks_ordering on queued_task_locks (site_id, queue_id, priority desc, id) where lock_expire_time is null");
                handle.update("create index queued_tasks_expiration on queued_task_locks (lock_expire_time) where lock_expire_time is not null");
            }
            else {
                handle.update("create index queued_tasks_shared_grouping on queued_task_locks (lock_expire_time, site_id, queue_id)");
                handle.update("create index queued_tasks_ordering on queued_task_locks (site_id, queue_id, lock_expire_time, priority desc, id)");
            }
        }
    };

<<<<<<< HEAD
    private final Migration MigrateAddFinishedAtToSessionAttempts = new Migration() {
        @Override
        public String getVersion()
        {
            return "20160816021018";
=======
    private final Migration MigrateAddSecretsTable = new Migration()
    {
        @Override
        public String getVersion()
        {
            return "20160817123456";
>>>>>>> 2dcd55f5
        }

        @Override
        public void migrate(Handle handle)
        {
<<<<<<< HEAD
            if (isPostgres()) {
                handle.update("alter table session_attempts" +
                        " add column finished_at timestamp with time zone");
            }
            else {
                handle.update("alter table session_attempts" +
                        " add column finished_at timestamp");
            }
=======
            handle.update(
                    new CreateTableBuilder("secrets")
                            .addLongId("id")
                            .addLong("site_id", "not null")
                            .addLong("project_id", "not null references projects (id)")
                            .addString("scope", "not null")
                            .addString("engine", "not null")
                            .addString("key", "not null")
                            .addLongText("value", "not null")
                            .addTimestamp("updated_at", "not null")
                            .build());

            handle.update("create index secrets_on_site_id_and_project_id_and_scope_and_key on secrets (site_id, project_id, scope, key)");
>>>>>>> 2dcd55f5
        }
    };

    private final Migration[] migrations = {
        MigrateCreateTables,
        MigrateSessionsOnProjectIdIndexToDesc,
        MigrateCreateResumingTasks,
        MigrateMakeProjectsDeletable,
        MigrateAddUserInfoColumnToRevisions,
        MigrateQueueRearchitecture,
<<<<<<< HEAD
        MigrateAddFinishedAtToSessionAttempts,
=======
        MigrateAddSecretsTable,
>>>>>>> 2dcd55f5
    };
}<|MERGE_RESOLUTION|>--- conflicted
+++ resolved
@@ -733,35 +733,17 @@
         }
     };
 
-<<<<<<< HEAD
-    private final Migration MigrateAddFinishedAtToSessionAttempts = new Migration() {
+    private final Migration MigrateAddSecretsTable = new Migration()
+    {
         @Override
         public String getVersion()
         {
-            return "20160816021018";
-=======
-    private final Migration MigrateAddSecretsTable = new Migration()
-    {
-        @Override
-        public String getVersion()
-        {
             return "20160817123456";
->>>>>>> 2dcd55f5
         }
 
         @Override
         public void migrate(Handle handle)
         {
-<<<<<<< HEAD
-            if (isPostgres()) {
-                handle.update("alter table session_attempts" +
-                        " add column finished_at timestamp with time zone");
-            }
-            else {
-                handle.update("alter table session_attempts" +
-                        " add column finished_at timestamp");
-            }
-=======
             handle.update(
                     new CreateTableBuilder("secrets")
                             .addLongId("id")
@@ -774,8 +756,27 @@
                             .addTimestamp("updated_at", "not null")
                             .build());
 
-            handle.update("create index secrets_on_site_id_and_project_id_and_scope_and_key on secrets (site_id, project_id, scope, key)");
->>>>>>> 2dcd55f5
+        }
+    };
+
+    private final Migration MigrateAddFinishedAtToSessionAttempts = new Migration() {
+        @Override
+        public String getVersion()
+        {
+            return "20160818043815";
+        }
+
+        @Override
+        public void migrate(Handle handle)
+        {
+            if (isPostgres()) {
+                handle.update("alter table session_attempts" +
+                        " add column finished_at timestamp with time zone");
+            }
+            else {
+                handle.update("alter table session_attempts" +
+                        " add column finished_at timestamp");
+            }
         }
     };
 
@@ -786,10 +787,7 @@
         MigrateMakeProjectsDeletable,
         MigrateAddUserInfoColumnToRevisions,
         MigrateQueueRearchitecture,
-<<<<<<< HEAD
+        MigrateAddSecretsTable,
         MigrateAddFinishedAtToSessionAttempts,
-=======
-        MigrateAddSecretsTable,
->>>>>>> 2dcd55f5
     };
 }