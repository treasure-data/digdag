--- conflicted
+++ resolved
@@ -335,14 +335,9 @@
             assertNotFound(() -> store.getProjectByName(deletingProject.getName()));
 
             // listing doesn't include deleted projects
-<<<<<<< HEAD
             assertEquals(ImmutableList.of(), store.getProjects(100, Optional.absent(), () -> "true"));
             assertEquals(ImmutableList.of(), store.getLatestActiveWorkflowDefinitions(100, Optional.absent(), () -> "true"));
-=======
-            assertEquals(ImmutableList.of(), store.getProjects(100, Optional.absent()));
             assertEquals(ImmutableList.of(), store.getProjectsWithLatestRevision(100, Optional.absent()));
-            assertEquals(ImmutableList.of(), store.getLatestActiveWorkflowDefinitions(100, Optional.absent()));
->>>>>>> f30dec49
 
             // lookup by project/revision id succeeds and deletedAt is set
             StoredProject deletedProj = store.getProjectById(deletingProject.getId());
