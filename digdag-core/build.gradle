
dependencies {
    compile project(':digdag-spi')
    compile project(':digdag-client')
    compile project(':digdag-plugin-utils')
    compile project(':digdag-guice-rs-server')

    compile 'com.google.inject:guice:4.2.2'
    compile 'org.embulk:guice-bootstrap:0.3.2'

    compile("com.fasterxml.jackson.module:jackson-module-guice:${project.ext.jacksonVersion}") {
        // Avoid upgrading com.google.guava:guava:19.0 -> 23.6-android
        exclude group: 'com.google.inject', module: 'guice'
    }
    compile "com.fasterxml.jackson.dataformat:jackson-dataformat-yaml:${project.ext.jacksonVersion}"
    compile 'org.jdbi:jdbi:2.75'
    runtime 'org.antlr:stringtemplate:3.2.1' // Used by jdbi2's string template v3 at runtime
    compile 'com.zaxxer:HikariCP:2.4.7'
    compile 'com.h2database:h2:1.4.192'
    compile 'org.postgresql:postgresql:9.4.1211'
    compile 'org.yaml:snakeyaml:1.23'
    compile 'com.google.code.findbugs:annotations:3.0.1'
    compile 'org.weakref:jmxutils:1.19'

    // mail
    compile 'javax.mail:javax.mail-api:1.5.6'
    compile 'com.sun.mail:javax.mail:1.5.6'   // 'com.sun.mail:smtp' doesn't work because enabling mail.debug property throws java.lang.NoClassDefFoundError: com/sun/mail/util/MailLogger

    // plugins
    compile 'org.eclipse.aether:aether-api:1.1.0'
    compile 'org.eclipse.aether:aether-spi:1.1.0'
    compile 'org.eclipse.aether:aether-util:1.1.0'
    compile 'org.eclipse.aether:aether-impl:1.1.0'
    compile 'org.eclipse.aether:aether-connector-basic:1.1.0'
    compile 'org.eclipse.aether:aether-transport-file:1.1.0'
    compile 'org.eclipse.aether:aether-transport-http:1.1.0'
    compile('org.apache.maven:maven-aether-provider:3.1.0') {
        // sisu dependency injector is not used
        exclude group: 'org.eclipse.sisu'
    }

    // Dependency conflict resolution
    compile 'javax.activation:activation:1.1.1'
<<<<<<< HEAD
    compile 'org.apache.httpcomponents:httpclient:4.5.5' // depends on aws-java-sdk 1.11.545
=======
    compile 'org.apache.httpcomponents:httpclient:4.5.3'
>>>>>>> f30dec49

    testCompile project(path: ':digdag-client', configuration: 'testArtifacts')
}<|MERGE_RESOLUTION|>--- conflicted
+++ resolved
@@ -41,11 +41,7 @@
 
     // Dependency conflict resolution
     compile 'javax.activation:activation:1.1.1'
-<<<<<<< HEAD
     compile 'org.apache.httpcomponents:httpclient:4.5.5' // depends on aws-java-sdk 1.11.545
-=======
-    compile 'org.apache.httpcomponents:httpclient:4.5.3'
->>>>>>> f30dec49
 
     testCompile project(path: ':digdag-client', configuration: 'testArtifacts')
 }