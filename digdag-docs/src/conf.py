# Configuration file for the Sphinx documentation builder.
#
# This file only contains a selection of the most common options. For a full
# list see the documentation:
# http://www.sphinx-doc.org/en/master/config

# -- Path setup --------------------------------------------------------------

# If extensions (or modules to document with autodoc) are in another directory,
# add these directories to sys.path here. If the directory is relative to the
# documentation root, use os.path.abspath to make it absolute, like shown here.
#
# import os
# import sys
# sys.path.insert(0, os.path.abspath('.'))

import subprocess
from datetime import datetime
from recommonmark.parser import CommonMarkParser
from recommonmark.transform import AutoStructify


# -- Project information -----------------------------------------------------

project = 'Digdag'
copyright = '2016-' + datetime.now().strftime("%Y") + ', Digdag Project'
author = '2016, Digdag Project'
<<<<<<< HEAD
version = '0.11.0-SNAPSHOT'
=======
version = '0.10'
>>>>>>> d1b3fde3
release = subprocess.check_output(['git', 'describe', '--abbrev=0', '--tags'])[1:].strip().decode("utf-8")


# -- General configuration ---------------------------------------------------

# Add any Sphinx extension module names here, as strings. They can be
# extensions coming with Sphinx (named 'sphinx.ext.*') or your custom
# ones.
extensions = ['recommonmark', 'sphinx_markdown_tables']

# Add any paths that contain templates here, relative to this directory.
templates_path = ['_templates']

# http://recommonmark.readthedocs.io/en/latest/auto_structify.html
def setup(app):
    app.add_config_value('recommonmark_config', {
            #'url_resolver': lambda url: url,
            'enable_auto_toc_tree': False,
            'enable_eval_rst': True,
            }, True)
    app.add_transform(AutoStructify)

# List of patterns, relative to source directory, that match files and
# directories to ignore when looking for source files.
# This pattern also affects html_static_path and html_extra_path.
exclude_patterns = []


# -- Options for HTML output -------------------------------------------------
# The theme to use for HTML and HTML Help pages.  See the documentation for
# a list of builtin themes.
#
html_theme = 'sphinx_rtd_theme'

# Add any paths that contain custom static files (such as style sheets) here,
# relative to this directory. They are copied after the builtin static files,
# so a file named "default.css" will overwrite the builtin "default.css".
html_static_path = ['_static']
html_extra_path = ['_extra']

html_context = {
  'extra_css_files': ['_static/custom.css']
}<|MERGE_RESOLUTION|>--- conflicted
+++ resolved
@@ -25,11 +25,7 @@
 project = 'Digdag'
 copyright = '2016-' + datetime.now().strftime("%Y") + ', Digdag Project'
 author = '2016, Digdag Project'
-<<<<<<< HEAD
-version = '0.11.0-SNAPSHOT'
-=======
 version = '0.10'
->>>>>>> d1b3fde3
 release = subprocess.check_output(['git', 'describe', '--abbrev=0', '--tags'])[1:].strip().decode("utf-8")
 
 
